--- conflicted
+++ resolved
@@ -3212,7 +3212,6 @@
       ]
     },
     {
-<<<<<<< HEAD
         "login": "Sohaib-Ahmed21",
         "name": "Sohaib Ahmed",
         "avatar_url": "https://avatars.githubusercontent.com/Sohaib-Ahmed21",
@@ -3220,7 +3219,8 @@
         "contributions": [
           "code"
         ]
-=======
+    },
+    {
       "login": "alyssadsouza",
       "name": "Alyssa D'Souza",
       "avatar_url": "https://avatars.githubusercontent.com/alyssadsouza",
@@ -3238,7 +3238,6 @@
         "bug",
         "code"
       ]
->>>>>>> 1681c1fe
     }
   ]
 }